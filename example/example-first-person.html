--- conflicted
+++ resolved
@@ -216,7 +216,6 @@
     }
   });
 
-<<<<<<< HEAD
     </script>
 
     <script type="text/javascript">
@@ -235,9 +234,5 @@
         })();
 
     </script>
-
-=======
-</script>
->>>>>>> a611f54f
 </body>
 </html>