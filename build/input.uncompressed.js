--- conflicted
+++ resolved
@@ -470,139 +470,4 @@
     window.removeEventListener('MozGamepadDisconnected', this.disconnectListener, false);
   }
 
-<<<<<<< HEAD
-  this.input.mouseX = 0;
-  this.input.mouseY = 0;
-
-  var hasPointerLockSupport = false;
-  var pointerLockElementProperty = null;
-  [
-    "webkitPointerLockElement",
-    "mozPointerLockElement",
-    "pointerLockElement"
-  ].forEach(function (propName) {
-      if (propName in document) {
-        hasPointerLockSupport = true;
-        pointerLockElementProperty = propName
-      }
-    }, this);
-  this.hasPointerLockSupport = hasPointerLockSupport;
-  this.pointerLockElementProperty = pointerLockElementProperty;
-
-  document.addEventListener('mousemove', ( this.moveListener = this.onMouseMove.bind(this) ), false);
-  document.addEventListener('mousedown', ( this.downListener = this.onMouseDown.bind(this) ), false);
-  document.addEventListener('mouseup', ( this.upListener = this.onMouseUp.bind(this) ), false);
-  document.addEventListener('contextmenu', ( this.ctxListener = function (evt) {
-    evt.preventDefault();
-  }).bind(this), false);
-  window.addEventListener('resize', ( this.resizeListener = this.onResize.bind(this) ), false);
-  this.onResize();
-};
-
-MouseHandler.prototype = {
-
-  hasPointerLockSupport: false,
-
-  pointerLockElementProperty: '',
-
-  movementProperty: '',
-
-  infiniteXAxis: false,
-
-  infiniteYAxis: false,
-
-  width: 0,
-
-  height: 0,
-
-  onMouseMove: function (evt) {
-    var x, y, mouseX, mouseY,
-      width = this.width,
-      halfWidth = width / 2,
-      height = this.height,
-      halfHeight = height / 2,
-      isPointerLocked = this.hasPointerLockSupport && document[this.pointerLockElementProperty] != null;
-
-    if (!this._initialized) {
-
-      ["webkitMovement", "mozMovement", "movement"].forEach(function (propName) {
-        if (propName + 'X' in evt) {
-          this.movementProperty = propName;
-        }
-      }, this);
-
-      this.input.mouseX = evt.pageX - ( isPointerLocked ? evt[this.movementProperty + 'X'] : 0 );
-      this.input.mouseY = evt.pageY - ( isPointerLocked ? evt[this.movementProperty + 'Y'] : 0 );
-      this._initialized = true;
-    }
-
-    var movementX = evt[this.movementProperty + 'X'];
-    var movementY = evt[this.movementProperty + 'Y'];
-
-    if (isPointerLocked) {
-      mouseX = this.clamp(0, width, this.input.mouseX + movementX);
-      mouseY = this.clamp(0, height, this.input.mouseY + movementY);
-    } else {
-      mouseX = evt.pageX;
-      mouseY = evt.pageY;
-    }
-
-    x = this.infiniteXAxis ?
-      ( isPointerLocked ? movementX : mouseX - this.input.mouseX ) :
-      -( mouseX - halfWidth  ) / halfWidth;
-    y = this.infiniteYAxis ?
-      ( isPointerLocked ? movementY : mouseY - this.input.mouseY ) :
-      -( mouseY - halfHeight ) / halfHeight;
-
-    this.input.mouseX = mouseX;
-    this.input.mouseY = mouseY;
-
-    if ('x' in this.bindings) {
-      var binding = this.bindings.x;
-      this.input[binding.description] = binding.invert ? x * -1 : x;
-    }
-    if ('y' in this.bindings) {
-      var binding = this.bindings.y;
-      this.input[binding.description] = binding.invert ? y * -1 : y;
-    }
-  },
-
-  onMouseDown: function (evt) {
-    if (evt.button in this.bindings) {
-      var binding = this.bindings[evt.button];
-      if (binding.down) {
-        this.input[binding.description] = 1;
-      }
-    }
-  },
-
-  onMouseUp: function (evt) {
-    if (evt.button in this.bindings) {
-      var binding = this.bindings[evt.button];
-      if (binding.up) {
-        this.input[binding.description] = 0;
-      }
-    }
-  },
-
-  onResize: function () {
-    this.width = window.innerWidth;
-    this.height = window.innerHeight;
-  },
-
-  clamp: function (min, max, value) {
-    return Math.min(max, Math.max(min, value));
-  },
-
-  destroy: function () {
-    document.removeEventListener('mousemove', this.moveListener, false);
-    document.removeEventListener('mousedown', this.downListener, false);
-    document.removeEventListener('mouseup', this.upListener, false);
-    document.removeEventListener('contextmenu', this.ctxListener, false);
-    window.removeEventListener('resize', this.resizeListener, false);
-  }
-};
-=======
-};
-
->>>>>>> 057e2db3
+};
